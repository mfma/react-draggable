(function webpackUniversalModuleDefinition(root, factory) {
	if(typeof exports === 'object' && typeof module === 'object')
		module.exports = factory(require("react"), require("react-dom"));
	else if(typeof define === 'function' && define.amd)
		define(["react", "react-dom"], factory);
	else if(typeof exports === 'object')
		exports["ReactDraggable"] = factory(require("react"), require("react-dom"));
	else
		root["ReactDraggable"] = factory(root["React"], root["ReactDOM"]);
})(this, function(__WEBPACK_EXTERNAL_MODULE_2__, __WEBPACK_EXTERNAL_MODULE_3__) {
return /******/ (function(modules) { // webpackBootstrap
/******/ 	// The module cache
/******/ 	var installedModules = {};
/******/
/******/ 	// The require function
/******/ 	function __webpack_require__(moduleId) {
/******/
/******/ 		// Check if module is in cache
/******/ 		if(installedModules[moduleId])
/******/ 			return installedModules[moduleId].exports;
/******/
/******/ 		// Create a new module (and put it into the cache)
/******/ 		var module = installedModules[moduleId] = {
/******/ 			exports: {},
/******/ 			id: moduleId,
/******/ 			loaded: false
/******/ 		};
/******/
/******/ 		// Execute the module function
/******/ 		modules[moduleId].call(module.exports, module, module.exports, __webpack_require__);
/******/
/******/ 		// Flag the module as loaded
/******/ 		module.loaded = true;
/******/
/******/ 		// Return the exports of the module
/******/ 		return module.exports;
/******/ 	}
/******/
/******/
/******/ 	// expose the modules object (__webpack_modules__)
/******/ 	__webpack_require__.m = modules;
/******/
/******/ 	// expose the module cache
/******/ 	__webpack_require__.c = installedModules;
/******/
/******/ 	// __webpack_public_path__
/******/ 	__webpack_require__.p = "";
/******/
/******/ 	// Load entry module and return exports
/******/ 	return __webpack_require__(0);
/******/ })
/************************************************************************/
/******/ ([
/* 0 */
/***/ function(module, exports, __webpack_require__) {

	'use strict';
	
	module.exports = __webpack_require__(1);
	module.exports.DraggableCore = __webpack_require__(10);

/***/ },
/* 1 */
/***/ function(module, exports, __webpack_require__) {

	'use strict';
	
<<<<<<< HEAD
	var React = __webpack_require__(2);
	var emptyFunction = function(){};
	var assign = __webpack_require__(3);
	var classNames = __webpack_require__(4);
	var browserPrefix = __webpack_require__(5)();
=======
	Object.defineProperty(exports, '__esModule', {
	  value: true
	});
	
	var _extends = Object.assign || function (target) { for (var i = 1; i < arguments.length; i++) { var source = arguments[i]; for (var key in source) { if (Object.prototype.hasOwnProperty.call(source, key)) { target[key] = source[key]; } } } return target; };
	
	var _slicedToArray = (function () { function sliceIterator(arr, i) { var _arr = []; var _n = true; var _d = false; var _e = undefined; try { for (var _i = arr[Symbol.iterator](), _s; !(_n = (_s = _i.next()).done); _n = true) { _arr.push(_s.value); if (i && _arr.length === i) break; } } catch (err) { _d = true; _e = err; } finally { try { if (!_n && _i['return']) _i['return'](); } finally { if (_d) throw _e; } } return _arr; } return function (arr, i) { if (Array.isArray(arr)) { return arr; } else if (Symbol.iterator in Object(arr)) { return sliceIterator(arr, i); } else { throw new TypeError('Invalid attempt to destructure non-iterable instance'); } }; })();
	
	var _createClass = (function () { function defineProperties(target, props) { for (var i = 0; i < props.length; i++) { var descriptor = props[i]; descriptor.enumerable = descriptor.enumerable || false; descriptor.configurable = true; if ('value' in descriptor) descriptor.writable = true; Object.defineProperty(target, descriptor.key, descriptor); } } return function (Constructor, protoProps, staticProps) { if (protoProps) defineProperties(Constructor.prototype, protoProps); if (staticProps) defineProperties(Constructor, staticProps); return Constructor; }; })();
	
	var _get = function get(_x, _x2, _x3) { var _again = true; _function: while (_again) { var object = _x, property = _x2, receiver = _x3; _again = false; if (object === null) object = Function.prototype; var desc = Object.getOwnPropertyDescriptor(object, property); if (desc === undefined) { var parent = Object.getPrototypeOf(object); if (parent === null) { return undefined; } else { _x = parent; _x2 = property; _x3 = receiver; _again = true; desc = parent = undefined; continue _function; } } else if ('value' in desc) { return desc.value; } else { var getter = desc.get; if (getter === undefined) { return undefined; } return getter.call(receiver); } } };
	
	function _interopRequireDefault(obj) { return obj && obj.__esModule ? obj : { 'default': obj }; }
	
	function _classCallCheck(instance, Constructor) { if (!(instance instanceof Constructor)) { throw new TypeError('Cannot call a class as a function'); } }
	
	function _inherits(subClass, superClass) { if (typeof superClass !== 'function' && superClass !== null) { throw new TypeError('Super expression must either be null or a function, not ' + typeof superClass); } subClass.prototype = Object.create(superClass && superClass.prototype, { constructor: { value: subClass, enumerable: false, writable: true, configurable: true } }); if (superClass) Object.setPrototypeOf ? Object.setPrototypeOf(subClass, superClass) : subClass.__proto__ = superClass; }
	
	var _react = __webpack_require__(2);
	
	var _react2 = _interopRequireDefault(_react);
	
	var _reactDom = __webpack_require__(3);
	
	var _reactDom2 = _interopRequireDefault(_reactDom);
	
	var _classnames = __webpack_require__(4);
	
	var _classnames2 = _interopRequireDefault(_classnames);
	
	var _objectAssign = __webpack_require__(5);
	
	var _objectAssign2 = _interopRequireDefault(_objectAssign);
	
	var _utilsDomFns = __webpack_require__(6);
	
	var _utilsPositionFns = __webpack_require__(9);
	
	var _utilsShims = __webpack_require__(7);
	
	var _DraggableCore2 = __webpack_require__(10);
	
	var _DraggableCore3 = _interopRequireDefault(_DraggableCore2);
	
	var _utilsLog = __webpack_require__(11);
	
	var _utilsLog2 = _interopRequireDefault(_utilsLog);
>>>>>>> 23e68a36
	
	//
	// Define <Draggable>
	//
	
	var Draggable = (function (_DraggableCore) {
	  _inherits(Draggable, _DraggableCore);
	
<<<<<<< HEAD
	function canDragX(draggable) {
	  return draggable.props.axis === 'both' || draggable.props.axis === 'x';
	}
	
	function canDragY(draggable) {
	  return draggable.props.axis === 'both' || draggable.props.axis === 'y';
	}
=======
	  function Draggable() {
	    var _this = this;
	
	    _classCallCheck(this, Draggable);
>>>>>>> 23e68a36
	
	    _get(Object.getPrototypeOf(Draggable.prototype), 'constructor', this).apply(this, arguments);
	
	    this.state = {
	      // Whether or not we are currently dragging.
	      dragging: false,
	
	      // Current transform x and y.
	      clientX: this.props.start.x, clientY: this.props.start.y,
	
	      // Can only determine if SVG after mounting
	      isElementSVG: false
	    };
	
	    this.onDragStart = function (e, coreEvent) {
	      (0, _utilsLog2['default'])('Draggable: onDragStart: %j', coreEvent.position);
	
	      // Short-circuit if user's callback killed it.
	      var shouldStart = _this.props.onStart(e, (0, _utilsDomFns.createUIEvent)(_this, coreEvent));
	      // Kills start event on core as well, so move handlers are never bound.
	      if (shouldStart === false) return false;
	
	      _this.setState({
	        dragging: true
	      });
	    };
	
	    this.onDrag = function (e, coreEvent) {
	      if (!_this.state.dragging) return false;
	      (0, _utilsLog2['default'])('Draggable: onDrag: %j', coreEvent.position);
	
	      // Short-circuit if user's callback killed it.
	      var shouldUpdate = _this.props.onDrag(e, (0, _utilsDomFns.createUIEvent)(_this, coreEvent));
	      if (shouldUpdate === false) return false;
	
	      var newState = {
	        clientX: _this.state.clientX + coreEvent.position.deltaX,
	        clientY: _this.state.clientY + coreEvent.position.deltaY
	      };
	
	      // Snap to grid if prop has been provided
	      if (Array.isArray(_this.props.grid)) {
	        newState.lastX = (_this.state.lastX || newState.clientX) + coreEvent.position.deltaX;
	        newState.lastY = (_this.state.lastY || newState.clientY) + coreEvent.position.deltaY;
	        // Eslint bug, it thinks newState.clientY is undefined
	        /*eslint no-undef:0*/
	
	        var _snapToGrid = (0, _utilsPositionFns.snapToGrid)(_this.props.grid, newState.lastX, newState.lastY);
	
	        var _snapToGrid2 = _slicedToArray(_snapToGrid, 2);
	
	        newState.clientX = _snapToGrid2[0];
	        newState.clientY = _snapToGrid2[1];
	      }
	
	      // Keep within bounds.
	      if (_this.props.bounds) {
	        var _getBoundPosition = (0, _utilsPositionFns.getBoundPosition)(_this, newState.clientX, newState.clientY);
	
	        var _getBoundPosition2 = _slicedToArray(_getBoundPosition, 2);
	
	        newState.clientX = _getBoundPosition2[0];
	        newState.clientY = _getBoundPosition2[1];
	      }
	
	      _this.setState(newState);
	    };
	
	    this.onDragStop = function (e, coreEvent) {
	      if (!_this.state.dragging) return false;
	
	      // Short-circuit if user's callback killed it.
	      var shouldStop = _this.props.onStop(e, (0, _utilsDomFns.createUIEvent)(_this, coreEvent));
	      if (shouldStop === false) return false;
	
	      (0, _utilsLog2['default'])('Draggable: onDragStop: %j', coreEvent.position);
	
	      _this.setState({
	        dragging: false
	      });
	    };
	  }
	
<<<<<<< HEAD
	var matchesSelectorFunc = '';
	function matchesSelector(el, selector) {
	  if (!matchesSelectorFunc) {
	    matchesSelectorFunc = findInArray([
	      'matches',
	      'webkitMatchesSelector',
	      'mozMatchesSelector',
	      'msMatchesSelector',
	      'oMatchesSelector'
	    ], function(method){
	      return isFunction(el[method]);
	    });
	  }
	
	  return el[matchesSelectorFunc].call(el, selector);
=======
	  _createClass(Draggable, [{
	    key: 'componentDidMount',
	    value: function componentDidMount() {
	      // Check to see if the element passed is an instanceof SVGElement
	      if (_reactDom2['default'].findDOMNode(this) instanceof SVGElement) {
	        this.setState({ isElementSVG: true });
	      }
	    }
	  }, {
	    key: 'render',
	    value: function render() {
	      var style = undefined,
	          svgTransform = null;
	      // Add a CSS transform to move the element around. This allows us to move the element around
	      // without worrying about whether or not it is relatively or absolutely positioned.
	      // If the item you are dragging already has a transform set, wrap it in a <span> so <Draggable>
	      // has a clean slate.
	      style = (0, _utilsDomFns.createTransform)({
	        // Set left if horizontal drag is enabled
	        x: (0, _utilsPositionFns.canDragX)(this) ? this.state.clientX : this.props.start.x,
	
	        // Set top if vertical drag is enabled
	        y: (0, _utilsPositionFns.canDragY)(this) ? this.state.clientY : this.props.start.y
	      }, this.state.isElementSVG);
	
	      // If this element was SVG, we use the `transform` attribute.
	      if (this.state.isElementSVG) {
	        svgTransform = style;
	        style = {};
	      }
	
	      // zIndex option
	      if (this.state.dragging && !isNaN(this.props.zIndex)) {
	        style.zIndex = this.props.zIndex;
	      }
	
	      // Mark with class while dragging
	      var className = (0, _classnames2['default'])(this.props.children.props.className || '', 'react-draggable', {
	        'react-draggable-dragging': this.state.dragging,
	        'react-draggable-dragged': this.state.dragged
	      });
	
	      // Reuse the child provided
	      // This makes it flexible to use whatever element is wanted (div, ul, etc)
	      return _react2['default'].createElement(
	        _DraggableCore3['default'],
	        _extends({}, this.props, { onStart: this.onDragStart, onDrag: this.onDrag, onStop: this.onDragStop }),
	        _react2['default'].cloneElement(_react2['default'].Children.only(this.props.children), {
	          className: className,
	          style: (0, _objectAssign2['default'])({}, this.props.children.props.style, style),
	          transform: svgTransform
	        })
	      );
	    }
	  }], [{
	    key: 'displayName',
	    value: 'Draggable',
	    enumerable: true
	  }, {
	    key: 'propTypes',
	    value: (0, _objectAssign2['default'])({}, _DraggableCore3['default'].propTypes, {
	      /**
	       * `axis` determines which axis the draggable can move.
	       *
	       * 'both' allows movement horizontally and vertically.
	       * 'x' limits movement to horizontal axis.
	       * 'y' limits movement to vertical axis.
	       *
	       * Defaults to 'both'.
	       */
	      axis: _react.PropTypes.oneOf(['both', 'x', 'y']),
	
	      /**
	       * `bounds` determines the range of movement available to the element.
	       * Available values are:
	       *
	       * 'parent' restricts movement within the Draggable's parent node.
	       *
	       * Alternatively, pass an object with the following properties, all of which are optional:
	       *
	       * {left: LEFT_BOUND, right: RIGHT_BOUND, bottom: BOTTOM_BOUND, top: TOP_BOUND}
	       *
	       * All values are in px.
	       *
	       * Example:
	       *
	       * ```jsx
	       *   let App = React.createClass({
	       *       render: function () {
	       *         return (
	       *            <Draggable bounds={{right: 300, bottom: 300}}>
	       *              <div>Content</div>
	       *           </Draggable>
	       *         );
	       *       }
	       *   });
	       * ```
	       */
	      bounds: _react.PropTypes.oneOfType([_react.PropTypes.shape({
	        left: _react.PropTypes.Number,
	        right: _react.PropTypes.Number,
	        top: _react.PropTypes.Number,
	        bottom: _react.PropTypes.Number
	      }), _react.PropTypes.oneOf(['parent', false])]),
	
	      /**
	       * `grid` specifies the x and y that dragging should snap to.
	       *
	       * Example:
	       *
	       * ```jsx
	       *   let App = React.createClass({
	       *       render: function () {
	       *           return (
	       *               <Draggable grid={[25, 25]}>
	       *                   <div>I snap to a 25 x 25 grid</div>
	       *               </Draggable>
	       *           );
	       *       }
	       *   });
	       * ```
	       */
	      grid: _react.PropTypes.arrayOf(_react.PropTypes.number),
	
	      /**
	       * `start` specifies the x and y that the dragged item should start at
	       *
	       * Example:
	       *
	       * ```jsx
	       *      let App = React.createClass({
	       *          render: function () {
	       *              return (
	       *                  <Draggable start={{x: 25, y: 25}}>
	       *                      <div>I start with transformX: 25px and transformY: 25px;</div>
	       *                  </Draggable>
	       *              );
	       *          }
	       *      });
	       * ```
	       */
	      start: _react.PropTypes.shape({
	        x: _react.PropTypes.number,
	        y: _react.PropTypes.number
	      }),
	
	      /**
	       * `zIndex` specifies the zIndex to use while dragging.
	       *
	       * Example:
	       *
	       * ```jsx
	       *   let App = React.createClass({
	       *       render: function () {
	       *           return (
	       *               <Draggable zIndex={100}>
	       *                   <div>I have a zIndex</div>
	       *               </Draggable>
	       *           );
	       *       }
	       *   });
	       * ```
	       */
	      zIndex: _react.PropTypes.number,
	
	      /**
	       * These properties should be defined on the child, not here.
	       */
	      className: _utilsShims.dontSetMe,
	      style: _utilsShims.dontSetMe,
	      transform: _utilsShims.dontSetMe
	    }),
	    enumerable: true
	  }, {
	    key: 'defaultProps',
	    value: (0, _objectAssign2['default'])({}, _DraggableCore3['default'].defaultProps, {
	      axis: 'both',
	      bounds: false,
	      grid: null,
	      start: { x: 0, y: 0 },
	      zIndex: NaN
	    }),
	    enumerable: true
	  }]);
	
	  return Draggable;
	})(_DraggableCore3['default']);
	
	exports['default'] = Draggable;
	module.exports = exports['default'];

/***/ },
/* 2 */
/***/ function(module, exports) {

	module.exports = __WEBPACK_EXTERNAL_MODULE_2__;

/***/ },
/* 3 */
/***/ function(module, exports) {

	module.exports = __WEBPACK_EXTERNAL_MODULE_3__;

/***/ },
/* 4 */
/***/ function(module, exports, __webpack_require__) {

	var __WEBPACK_AMD_DEFINE_RESULT__;/*!
	  Copyright (c) 2015 Jed Watson.
	  Licensed under the MIT License (MIT), see
	  http://jedwatson.github.io/classnames
	*/
	/* global define */
	
	(function () {
		'use strict';
	
		var hasOwn = {}.hasOwnProperty;
	
		function classNames () {
			var classes = '';
	
			for (var i = 0; i < arguments.length; i++) {
				var arg = arguments[i];
				if (!arg) continue;
	
				var argType = typeof arg;
	
				if (argType === 'string' || argType === 'number') {
					classes += ' ' + arg;
				} else if (Array.isArray(arg)) {
					classes += ' ' + classNames.apply(null, arg);
				} else if (argType === 'object') {
					for (var key in arg) {
						if (hasOwn.call(arg, key) && arg[key]) {
							classes += ' ' + key;
						}
					}
				}
			}
	
			return classes.substr(1);
		}
	
		if (typeof module !== 'undefined' && module.exports) {
			module.exports = classNames;
		} else if (true) {
			// register as 'classnames', consistent with npm package name
			!(__WEBPACK_AMD_DEFINE_RESULT__ = function () {
				return classNames;
			}.call(exports, __webpack_require__, exports, module), __WEBPACK_AMD_DEFINE_RESULT__ !== undefined && (module.exports = __WEBPACK_AMD_DEFINE_RESULT__));
		} else {
			window.classNames = classNames;
		}
	}());


/***/ },
/* 5 */
/***/ function(module, exports) {

	/* eslint-disable no-unused-vars */
	'use strict';
	var hasOwnProperty = Object.prototype.hasOwnProperty;
	var propIsEnumerable = Object.prototype.propertyIsEnumerable;
	
	function toObject(val) {
		if (val === null || val === undefined) {
			throw new TypeError('Object.assign cannot be called with null or undefined');
		}
	
		return Object(val);
>>>>>>> 23e68a36
	}
	
	module.exports = Object.assign || function (target, source) {
		var from;
		var to = toObject(target);
		var symbols;
	
		for (var s = 1; s < arguments.length; s++) {
			from = Object(arguments[s]);
	
			for (var key in from) {
				if (hasOwnProperty.call(from, key)) {
					to[key] = from[key];
				}
			}
	
			if (Object.getOwnPropertySymbols) {
				symbols = Object.getOwnPropertySymbols(from);
				for (var i = 0; i < symbols.length; i++) {
					if (propIsEnumerable.call(from, symbols[i])) {
						to[symbols[i]] = from[symbols[i]];
					}
				}
			}
		}
	
		return to;
	};


/***/ },
/* 6 */
/***/ function(module, exports, __webpack_require__) {

	'use strict';
	
<<<<<<< HEAD
	// Default to mouse events
	var dragEventFor = eventsFor.mouse;
	
	/**
	 * get {clientX, clientY} positions of control
	 * */
	function getControlPosition(e) {
	  var position = (e.targetTouches && e.targetTouches[0]) || e;
	  return {
	    clientX: position.clientX,
	    clientY: position.clientY
	  };
=======
	Object.defineProperty(exports, '__esModule', {
	  value: true
	});
	exports.matchesSelector = matchesSelector;
	exports.addEvent = addEvent;
	exports.removeEvent = removeEvent;
	exports.outerHeight = outerHeight;
	exports.outerWidth = outerWidth;
	exports.innerHeight = innerHeight;
	exports.innerWidth = innerWidth;
	exports.createTransform = createTransform;
	exports.createCSSTransform = createCSSTransform;
	exports.createSVGTransform = createSVGTransform;
	exports.addUserSelectStyles = addUserSelectStyles;
	exports.removeUserSelectStyles = removeUserSelectStyles;
	exports.styleHacks = styleHacks;
	exports.createCoreEvent = createCoreEvent;
	exports.createUIEvent = createUIEvent;
	
	function _interopRequireDefault(obj) { return obj && obj.__esModule ? obj : { 'default': obj }; }
	
	var _shims = __webpack_require__(7);
	
	var _getPrefix = __webpack_require__(8);
	
	var _getPrefix2 = _interopRequireDefault(_getPrefix);
	
	var _objectAssign = __webpack_require__(5);
	
	var _objectAssign2 = _interopRequireDefault(_objectAssign);
	
	var _reactDom = __webpack_require__(3);
	
	var _reactDom2 = _interopRequireDefault(_reactDom);
	
	var matchesSelectorFunc = '';
	
	function matchesSelector(el, selector) {
	  if (!matchesSelectorFunc) {
	    matchesSelectorFunc = (0, _shims.findInArray)(['matches', 'webkitMatchesSelector', 'mozMatchesSelector', 'msMatchesSelector', 'oMatchesSelector'], function (method) {
	      return (0, _shims.isFunction)(el[method]);
	    });
	  }
	
	  return el[matchesSelectorFunc].call(el, selector);
>>>>>>> 23e68a36
	}
	
	function addEvent(el, event, handler) {
	  if (!el) {
	    return;
	  }
	  if (el.attachEvent) {
	    el.attachEvent('on' + event, handler);
	  } else if (el.addEventListener) {
	    el.addEventListener(event, handler, true);
	  } else {
	    el['on' + event] = handler;
	  }
	}
	
	function removeEvent(el, event, handler) {
	  if (!el) {
	    return;
	  }
	  if (el.detachEvent) {
	    el.detachEvent('on' + event, handler);
	  } else if (el.removeEventListener) {
	    el.removeEventListener(event, handler, true);
	  } else {
	    el['on' + event] = null;
	  }
	}
	
	function outerHeight(node) {
	  // This is deliberately excluding margin for our calculations, since we are using
	  // offsetTop which is including margin. See getBoundPosition
	  var height = node.clientHeight;
	  var computedStyle = window.getComputedStyle(node);
	  height += (0, _shims.int)(computedStyle.borderTopWidth);
	  height += (0, _shims.int)(computedStyle.borderBottomWidth);
	  return height;
	}
	
	function outerWidth(node) {
	  // This is deliberately excluding margin for our calculations, since we are using
	  // offsetLeft which is including margin. See getBoundPosition
	  var width = node.clientWidth;
	  var computedStyle = window.getComputedStyle(node);
	  width += (0, _shims.int)(computedStyle.borderLeftWidth);
	  width += (0, _shims.int)(computedStyle.borderRightWidth);
	  return width;
	}
	
	function innerHeight(node) {
	  var height = node.clientHeight;
	  var computedStyle = window.getComputedStyle(node);
	  height -= (0, _shims.int)(computedStyle.paddingTop);
	  height -= (0, _shims.int)(computedStyle.paddingBottom);
	  return height;
	}
	
	function innerWidth(node) {
	  var width = node.clientWidth;
	  var computedStyle = window.getComputedStyle(node);
	  width -= (0, _shims.int)(computedStyle.paddingLeft);
	  width -= (0, _shims.int)(computedStyle.paddingRight);
	  return width;
	}
	
	function createTransform(position, isSVG) {
	  if (isSVG) return createSVGTransform(position);
	  return createCSSTransform(position);
	}
	
	function createCSSTransform(_ref) {
	  var x = _ref.x;
	  var y = _ref.y;
	  return (function () {
	    // Replace unitless items with px
	    var out = { transform: 'translate(' + x + 'px,' + y + 'px)' };
	    // Add single prefixed property as well
	    if (_getPrefix2['default']) {
	      out[_getPrefix2['default'] + 'Transform'] = out.transform;
	    }
	    return out;
	  })();
	}
	
	function createSVGTransform(_ref2) {
	  var x = _ref2.x;
	  var y = _ref2.y;
	  return (function () {
	    return 'translate(' + x + ',' + y + ')';
	  })();
	}
	
	// User-select Hacks:
	//
	// Useful for preventing blue highlights all over everything when dragging.
	var userSelectStyle = ';user-select: none;';
	if (_getPrefix2['default']) {
	  userSelectStyle += '-' + _getPrefix2['default'].toLowerCase() + '-user-select: none;';
	}
	
	function addUserSelectStyles() {
	  var style = document.body.getAttribute('style') || '';
	  document.body.setAttribute('style', style + userSelectStyle);
	}
	
	function removeUserSelectStyles() {
	  var style = document.body.getAttribute('style') || '';
	  document.body.setAttribute('style', style.replace(userSelectStyle, ''));
	}
	
	function styleHacks() {
	  var childStyle = arguments.length <= 0 || arguments[0] === undefined ? {} : arguments[0];
	
	  // Workaround IE pointer events; see #51
	  // https://github.com/mzabriskie/react-draggable/issues/51#issuecomment-103488278
	  var touchHacks = {
	    touchAction: 'none'
	  };
	
	  return (0, _objectAssign2['default'])(touchHacks, childStyle);
	}
	
	// Create an event exposed by <DraggableCore>
	
	function createCoreEvent(draggable, clientX, clientY) {
	  // State changes are often (but not always!) async. We want the latest value.
	  var state = draggable._pendingState || draggable.state;
	  var isStart = !(0, _shims.isNum)(state.lastX);
	
	  return {
	    node: _reactDom2['default'].findDOMNode(draggable),
	    position: isStart ?
	    // If this is our first move, use the clientX and clientY as last coords.
	    {
	      deltaX: 0, deltaY: 0,
	      lastX: clientX, lastY: clientY,
	      clientX: clientX, clientY: clientY
	    } :
	    // Otherwise calculate proper values.
	    {
	      deltaX: clientX - state.lastX, deltaY: clientY - state.lastY,
	      lastX: state.lastX, lastY: state.lastY,
	      clientX: clientX, clientY: clientY
	    }
	  };
	}
	
	// Create an event exposed by <Draggable>
	
	function createUIEvent(draggable, coreEvent) {
	  return {
	    node: _reactDom2['default'].findDOMNode(draggable),
	    position: {
	      top: coreEvent.position.clientY,
	      left: coreEvent.position.clientX
	    },
	    deltaX: coreEvent.position.deltaX,
	    deltaY: coreEvent.position.deltaY
	  };
	}

/***/ },
/* 7 */
/***/ function(module, exports) {

	// @credits https://gist.github.com/rogozhnikoff/a43cfed27c41e4e68cdc
	'use strict';
	
	Object.defineProperty(exports, '__esModule', {
	  value: true
	});
	exports.findInArray = findInArray;
	exports.isFunction = isFunction;
	exports.isNum = isNum;
	exports.int = int;
	exports.dontSetMe = dontSetMe;
	
	function findInArray(array, callback) {
	  for (var i = 0, _length = array.length; i < _length; i++) {
	    if (callback.apply(callback, [array[i], i, array])) return array[i];
	  }
	}
	
	function isFunction(func) {
	  return typeof func === 'function' || Object.prototype.toString.call(func) === '[object Function]';
	}
	
	function isNum(num) {
	  return typeof num === 'number' && !isNaN(num);
	}
	
	function int(a) {
	  return parseInt(a, 10);
	}
	
	function dontSetMe(props, propName, componentName) {
	  if (props[propName]) {
	    throw new Error('Invalid prop ' + propName + ' passed to ' + componentName + ' - do not set this, set it on the child.');
	  }
	}

/***/ },
/* 8 */
/***/ function(module, exports) {

	'use strict';
	
	Object.defineProperty(exports, '__esModule', {
	  value: true
	});
	
	exports['default'] = (function () {
	  if (typeof window === 'undefined') return '';
	  // Thanks David Walsh
	  var styles = window.getComputedStyle(document.documentElement, ''),
	      pre = (Array.prototype.slice.call(styles).join('').match(/-(moz|webkit|ms)-/) || styles.OLink === '' && ['', 'o'])[1];
	  // 'ms' is not titlecased
	  if (pre === 'ms') return pre;
	  if (pre === undefined || pre === null) return '';
	  return pre.slice(0, 1).toUpperCase() + pre.slice(1);
	})();
	
	module.exports = exports['default'];

/***/ },
/* 9 */
/***/ function(module, exports, __webpack_require__) {

	'use strict';
	
	Object.defineProperty(exports, '__esModule', {
	  value: true
	});
	exports.getBoundPosition = getBoundPosition;
	exports.snapToGrid = snapToGrid;
	exports.canDragX = canDragX;
	exports.canDragY = canDragY;
	exports.getControlPosition = getControlPosition;
	
	function _interopRequireDefault(obj) { return obj && obj.__esModule ? obj : { 'default': obj }; }
	
	var _shims = __webpack_require__(7);
	
	var _reactDom = __webpack_require__(3);
	
	var _reactDom2 = _interopRequireDefault(_reactDom);
	
	var _domFns = __webpack_require__(6);
	
	function getBoundPosition(draggable, clientX, clientY) {
	  // If no bounds, short-circuit and move on
	  if (!draggable.props.bounds) return [clientX, clientY];
	
	  var bounds = JSON.parse(JSON.stringify(draggable.props.bounds));
	  var node = _reactDom2['default'].findDOMNode(draggable);
	  var parent = node.parentNode;
	
	  if (bounds === 'parent') {
	    var nodeStyle = window.getComputedStyle(node);
	    var parentStyle = window.getComputedStyle(parent);
	    // Compute bounds. This is a pain with padding and offsets but this gets it exactly right.
	    bounds = {
	      left: -node.offsetLeft + (0, _shims.int)(parentStyle.paddingLeft) + (0, _shims.int)(nodeStyle.borderLeftWidth) + (0, _shims.int)(nodeStyle.marginLeft),
	      top: -node.offsetTop + (0, _shims.int)(parentStyle.paddingTop) + (0, _shims.int)(nodeStyle.borderTopWidth) + (0, _shims.int)(nodeStyle.marginTop),
	      right: (0, _domFns.innerWidth)(parent) - (0, _domFns.outerWidth)(node) - node.offsetLeft,
	      bottom: (0, _domFns.innerHeight)(parent) - (0, _domFns.outerHeight)(node) - node.offsetTop
	    };
	  }
	
	  // Keep x and y below right and bottom limits...
	  if ((0, _shims.isNum)(bounds.right)) clientX = Math.min(clientX, bounds.right);
	  if ((0, _shims.isNum)(bounds.bottom)) clientY = Math.min(clientY, bounds.bottom);
	
	  // But above left and top limits.
	  if ((0, _shims.isNum)(bounds.left)) clientX = Math.max(clientX, bounds.left);
	  if ((0, _shims.isNum)(bounds.top)) clientY = Math.max(clientY, bounds.top);
	
	  return [clientX, clientY];
	}
	
	function snapToGrid(grid, pendingX, pendingY) {
	  var x = Math.round(pendingX / grid[0]) * grid[0];
	  var y = Math.round(pendingY / grid[1]) * grid[1];
	  return [x, y];
	}
	
<<<<<<< HEAD
	// Useful for preventing blue highlights all over everything when dragging.
	var userSelectStyle = ';user-select: none;';
	if (browserPrefix) {
	  userSelectStyle += '-' + browserPrefix.toLowerCase() + '-user-select: none;';
	}
	
	function addUserSelectStyles(draggable) {
	  if (!draggable.props.enableUserSelectHack) return;
	  var style = document.body.getAttribute('style') || '';
	  document.body.setAttribute('style', style + userSelectStyle);
=======
	function canDragX(draggable) {
	  return draggable.props.axis === 'both' || draggable.props.axis === 'x';
>>>>>>> 23e68a36
	}
	
	function canDragY(draggable) {
	  return draggable.props.axis === 'both' || draggable.props.axis === 'y';
	}
	
<<<<<<< HEAD
	function createCSSTransform(style) {
	  // Replace unitless items with px
	  var x = style.x + 'px';
	  var y = style.y + 'px';
	  var out = {transform: 'translate(' + x + ',' + y + ')'};
	  // Add single prefixed property as well
	  if (browserPrefix) {
	    out[browserPrefix + 'Transform'] = out.transform;
	  }
	  return out;
=======
	// Get {clientX, clientY} positions from event.
	
	function getControlPosition(e) {
	  var position = e.targetTouches && e.targetTouches[0] || e;
	  return {
	    clientX: position.clientX,
	    clientY: position.clientY
	  };
>>>>>>> 23e68a36
	}

/***/ },
/* 10 */
/***/ function(module, exports, __webpack_require__) {

	'use strict';
	
<<<<<<< HEAD
	function createSVGTransform(args) {
	  return 'translate(' + args.x + ',' + args.y + ')';
	}
=======
	Object.defineProperty(exports, '__esModule', {
	  value: true
	});
>>>>>>> 23e68a36
	
	var _createClass = (function () { function defineProperties(target, props) { for (var i = 0; i < props.length; i++) { var descriptor = props[i]; descriptor.enumerable = descriptor.enumerable || false; descriptor.configurable = true; if ('value' in descriptor) descriptor.writable = true; Object.defineProperty(target, descriptor.key, descriptor); } } return function (Constructor, protoProps, staticProps) { if (protoProps) defineProperties(Constructor.prototype, protoProps); if (staticProps) defineProperties(Constructor, staticProps); return Constructor; }; })();
	
	var _get = function get(_x, _x2, _x3) { var _again = true; _function: while (_again) { var object = _x, property = _x2, receiver = _x3; _again = false; if (object === null) object = Function.prototype; var desc = Object.getOwnPropertyDescriptor(object, property); if (desc === undefined) { var parent = Object.getPrototypeOf(object); if (parent === null) { return undefined; } else { _x = parent; _x2 = property; _x3 = receiver; _again = true; desc = parent = undefined; continue _function; } } else if ('value' in desc) { return desc.value; } else { var getter = desc.get; if (getter === undefined) { return undefined; } return getter.call(receiver); } } };
	
	function _interopRequireDefault(obj) { return obj && obj.__esModule ? obj : { 'default': obj }; }
	
	function _classCallCheck(instance, Constructor) { if (!(instance instanceof Constructor)) { throw new TypeError('Cannot call a class as a function'); } }
	
	function _inherits(subClass, superClass) { if (typeof superClass !== 'function' && superClass !== null) { throw new TypeError('Super expression must either be null or a function, not ' + typeof superClass); } subClass.prototype = Object.create(superClass && superClass.prototype, { constructor: { value: subClass, enumerable: false, writable: true, configurable: true } }); if (superClass) Object.setPrototypeOf ? Object.setPrototypeOf(subClass, superClass) : subClass.__proto__ = superClass; }
	
<<<<<<< HEAD
	  componentDidMount: function() {
	    // Check to see if the element passed is an instanceof SVGElement
	    if( React.findDOMNode(this) instanceof SVGElement) {
	        this.setState({ isElementSVG: true });
	    }
	  },
	
	  componentWillUnmount: function() {
	    // Remove any leftover event handlers
	    removeEvent(document, dragEventFor.move, this.handleDrag);
	    removeEvent(document, dragEventFor.end, this.handleDragEnd);
	    removeUserSelectStyles(this);
	  },
=======
	var _react = __webpack_require__(2);
>>>>>>> 23e68a36
	
	var _react2 = _interopRequireDefault(_react);
	
<<<<<<< HEAD
	  getInitialState: function (props) {
	    // Handle call from CWRP
	    var currentState = this.state;
	    props = props || this.props;
	    return {
	      // Whether or not we are currently dragging.
	      dragging: false,
=======
	var _utilsDomFns = __webpack_require__(6);
>>>>>>> 23e68a36
	
	var _utilsPositionFns = __webpack_require__(9);
	
<<<<<<< HEAD
	      // Current transform x and y.
	      clientX: props.start.x, clientY: props.start.y,
	
	      // Determines if the element is an svg or not. Default to false.
	      isElementSVG: currentState && currentState.isElementSVG !== undefined ?
	        currentState.isElementSVG :
	        false
	    };
	  },
	
	  handleDragStart: function (e) {
	    // Set touch identifier in component state if this is a touch event
	    if(e.targetTouches){
	      this.setState({touchIdentifier: e.targetTouches[0].identifier});
	    }
	
	    // Make it possible to attach event handlers on top of this one
	    this.props.onMouseDown(e);
=======
	var _utilsShims = __webpack_require__(7);
	
	var _utilsLog = __webpack_require__(11);
>>>>>>> 23e68a36
	
	var _utilsLog2 = _interopRequireDefault(_utilsLog);
	
	// Simple abstraction for dragging events names.
	var eventsFor = {
	  touch: {
	    start: 'touchstart',
	    move: 'touchmove',
	    stop: 'touchend'
	  },
	  mouse: {
	    start: 'mousedown',
	    move: 'mousemove',
	    stop: 'mouseup'
	  }
	};
	
	// Default to mouse events.
	var dragEventFor = eventsFor.mouse;
	
	//
	// Define <DraggableCore>.
	//
	// <DraggableCore> is for advanced usage of <Draggable>. It maintains minimal internal state so it can
	// work well with libraries that require more control over the element.
	//
	
<<<<<<< HEAD
	    // Initiate dragging. Set the current x and y as offsets
	    // so we know how much we've moved during the drag. This allows us
	    // to drag elements around even if they have been moved, without issue.
	    this.setState({
	      dragging: true,
	      offsetX: dragPoint.clientX - this.state.clientX,
	      offsetY: dragPoint.clientY - this.state.clientY,
	      scrollX: document.body.scrollLeft,
	      scrollY: document.body.scrollTop
	    });
=======
	var DraggableCore = (function (_React$Component) {
	  _inherits(DraggableCore, _React$Component);
>>>>>>> 23e68a36
	
	  function DraggableCore() {
	    var _this = this;
	
<<<<<<< HEAD
	    // Add event handlers
	    addEvent(document, 'scroll', this.handleScroll);
	    addEvent(document, dragEventFor.move, this.handleDrag);
	    addEvent(document, dragEventFor.end, this.handleDragEnd);
	  },
=======
	    _classCallCheck(this, DraggableCore);
>>>>>>> 23e68a36
	
	    _get(Object.getPrototypeOf(DraggableCore.prototype), 'constructor', this).apply(this, arguments);
	
<<<<<<< HEAD
	    // Short circuit if this is not the correct touch event
	    if(e.changedTouches && (e.changedTouches[0].identifier != this.state.touchIdentifier)){
	     return;
	    }
	
	    removeUserSelectStyles(this);
=======
	    this.state = {
	      dragging: false,
	      // Used while dragging to determine deltas.
	      lastX: null, lastY: null
	    };
>>>>>>> 23e68a36
	
	    this.handleDragStart = function (e) {
	      // Make it possible to attach event handlers on top of this one.
	      _this.props.onMouseDown(e);
	
	      // Short circuit if handle or cancel prop was provided and selector doesn't match.
	      if (_this.props.disabled || _this.props.handle && !(0, _utilsDomFns.matchesSelector)(e.target, _this.props.handle) || _this.props.cancel && (0, _utilsDomFns.matchesSelector)(e.target, _this.props.cancel)) {
	        return;
	      }
	
	      // Set touch identifier in component state if this is a touch event. This allows us to
	      // distinguish between individual touches on multitouch screens by identifying which
	      // touchpoint was set to this element.
	      if (e.targetTouches) {
	        _this.setState({ touchIdentifier: e.targetTouches[0].identifier });
	      }
	
	      // Add a style to the body to disable user-select. This prevents text from
	      // being selected all over the page.
	      (0, _utilsDomFns.addUserSelectStyles)();
	
	      // Get the current drag point from the event. This is used as the offset.
	
	      var _getControlPosition = (0, _utilsPositionFns.getControlPosition)(e);
	
	      var clientX = _getControlPosition.clientX;
	      var clientY = _getControlPosition.clientY;
	
	      // Create an event object with all the data parents need to make a decision here.
	      var coreEvent = (0, _utilsDomFns.createCoreEvent)(_this, clientX, clientY);
	
	      (0, _utilsLog2['default'])('DraggableCore: handleDragStart: %j', coreEvent.position);
	
	      // Call event handler. If it returns explicit false, cancel.
	      (0, _utilsLog2['default'])('calling', _this.props.onStart);
	      var shouldUpdate = _this.props.onStart(e, coreEvent);
	      if (shouldUpdate === false) return;
	
	      // Initiate dragging. Set the current x and y as offsets
	      // so we know how much we've moved during the drag. This allows us
	      // to drag elements around even if they have been moved, without issue.
	      _this.setState({
	        dragging: true,
	
	        lastX: clientX,
	        lastY: clientY,
	        // Stored so we can adjust our offset if scrolled.
	        scrollX: document.body.scrollLeft,
	        scrollY: document.body.scrollTop
	      });
	
	      // Translate el on page scroll.
	      (0, _utilsDomFns.addEvent)(document, 'scroll', _this.handleScroll);
	      // Add events to the document directly so we catch when the user's mouse/touch moves outside of
	      // this element. We use different events depending on whether or not we have detected that this
	      // is a touch-capable device.
	      (0, _utilsDomFns.addEvent)(document, dragEventFor.move, _this.handleDrag);
	      (0, _utilsDomFns.addEvent)(document, dragEventFor.stop, _this.handleDragStop);
	    };
	
	    this.handleDrag = function (e) {
	      // Return if this is a touch event, but not the correct one for this element
	      if (e.targetTouches && e.targetTouches[0].identifier !== _this.state.touchIdentifier) return;
	
<<<<<<< HEAD
	    // Remove event handlers
	    removeEvent(document, 'scroll', this.handleScroll);
	    removeEvent(document, dragEventFor.move, this.handleDrag);
	    removeEvent(document, dragEventFor.end, this.handleDragEnd);
	  },
	
	  handleDrag: function (e) {
	    // Return if this is a touch event, but not the correct one for this element
	    if(e.targetTouches && (e.targetTouches[0].identifier != this.state.touchIdentifier)){
	      return;
	    }
	    var dragPoint = getControlPosition(e);
=======
	      var _getControlPosition2 = (0, _utilsPositionFns.getControlPosition)(e);
	
	      var clientX = _getControlPosition2.clientX;
	      var clientY = _getControlPosition2.clientY;
>>>>>>> 23e68a36
	
	      var coreEvent = (0, _utilsDomFns.createCoreEvent)(_this, clientX, clientY);
	
<<<<<<< HEAD
	    // Snap to grid if prop has been provided
	    if (Array.isArray(this.props.grid)) {
	      var coords = snapToGrid(this.props.grid, clientX, clientY);
	      clientX = coords[0];
	      clientY = coords[1];
	    }
	
	    if (this.props.bounds) {
	      var pos = getBoundPosition(this, clientX, clientY);
	      clientX = pos[0];
	      clientY = pos[1];
	    }
	
	    // Call event handler. If it returns explicit false, cancel.
	    var shouldUpdate = this.props.onDrag(e, createUIEvent(this));
	    if (shouldUpdate === false) return this.handleDragEnd({});
=======
	      (0, _utilsLog2['default'])('DraggableCore: handleDrag: %j', coreEvent.position);
	
	      // Call event handler. If it returns explicit false, trigger end.
	      var shouldUpdate = _this.props.onDrag(e, coreEvent);
	      if (shouldUpdate === false) {
	        _this.handleDragStop({});
	        return;
	      }
	
	      _this.setState({
	        lastX: clientX,
	        lastY: clientY
	      });
	    };
>>>>>>> 23e68a36
	
	    this.handleDragStop = function (e) {
	      if (!_this.state.dragging) return;
	
<<<<<<< HEAD
	  handleScroll: function(e) {
	    var s = this.state, x = document.body.scrollLeft, y = document.body.scrollTop;
	    var offsetX = x - s.scrollX, offsetY = y - s.scrollY;
	    this.setState({
	      scrollX: x,
	      scrollY: y,
	      clientX: s.clientX + offsetX,
	      clientY: s.clientY + offsetY,
	      offsetX: s.offsetX - offsetX,
	      offsetY: s.offsetY - offsetY
	    });
	  },
	
	  onMouseDown: function(ev) {
	    // Prevent 'ghost click' which happens 300ms after touchstart if the event isn't cancelled.
	    // We don't cancel the event on touchstart because of #37; we might want to make a scrollable item draggable.
	    // More on ghost clicks: http://ariatemplates.com/blog/2014/05/ghost-clicks-in-mobile-browsers/
	    if (dragEventFor === eventsFor.touch) {
	      return ev.preventDefault();
	    }
=======
	      // Short circuit if this is not the correct touch event. `changedTouches` contains all
	      // touch points that have been removed from the surface.
	      if (e.changedTouches && e.changedTouches[0].identifier !== _this.state.touchIdentifier) return;
>>>>>>> 23e68a36
	
	      // Remove user-select hack
	      if (_this.props.enableUserSelectHack) (0, _utilsDomFns.removeUserSelectStyles)();
	
<<<<<<< HEAD
	  onTouchStart: function(ev) {
	    // We're on a touch device now, so change the event handlers
	    dragEventFor = eventsFor.touch;
=======
	      var _getControlPosition3 = (0, _utilsPositionFns.getControlPosition)(e);
>>>>>>> 23e68a36
	
	      var clientX = _getControlPosition3.clientX;
	      var clientY = _getControlPosition3.clientY;
	
	      var coreEvent = (0, _utilsDomFns.createCoreEvent)(_this, clientX, clientY);
	
<<<<<<< HEAD
	  render: function () {
	    // Create style object. We extend from existing styles so we don't
	    // remove anything already set (like background, color, etc).
	    var childStyle = this.props.children.props.style || {};
	
	    // Add a CSS transform to move the element around. This allows us to move the element around
	    // without worrying about whether or not it is relatively or absolutely positioned.
	    // If the item you are dragging already has a transform set, wrap it in a <span> so <Draggable>
	    // has a clean slate.
	    var transform = this.state.isElementSVG ? null :
	      createCSSTransform({
	          // Set left if horizontal drag is enabled
	          x: canDragX(this) ?
	            this.state.clientX :
	            this.props.start.x,
	
	          // Set top if vertical drag is enabled
	          y: canDragY(this) ?
	            this.state.clientY :
	            this.props.start.y
	        });
	
	
	    // This is primarily for IE as it ignores the CSS transform applied above
	    // and only respects the real transform attribute.
	    var svgTransform = !this.state.isElementSVG ? null :
	        createSVGTransform({
	          // Set left if horizontal drag is enabled
	          x: canDragX(this) ?
	            this.state.clientX :
	            this.props.start.x,
	
	          // Set top if vertical drag is enabled
	          y: canDragY(this) ?
	            this.state.clientY :
	            this.props.start.y
	        });
	
=======
	      (0, _utilsLog2['default'])('DraggableCore: handleDragStop: %j', coreEvent.position);
>>>>>>> 23e68a36
	
	      // Reset the el.
	      _this.setState({
	        dragging: false,
	        lastX: null,
	        lastY: null
	      });
	
	      // Call event handler
	      _this.props.onStop(e, coreEvent);
	
	      // Remove event handlers
	      (0, _utilsLog2['default'])('DraggableCore: Removing handlers');
	      (0, _utilsDomFns.removeEvent)(document, 'scroll', _this.handleScroll);
	      (0, _utilsDomFns.removeEvent)(document, dragEventFor.move, _this.handleDrag);
	      (0, _utilsDomFns.removeEvent)(document, dragEventFor.stop, _this.handleDragStop);
	    };
	
	    this.handleScroll = function () {
	      var s = _this.state,
	          x = document.body.scrollLeft,
	          y = document.body.scrollTop;
	
<<<<<<< HEAD
	    // Reuse the child provided
	    // This makes it flexible to use whatever element is wanted (div, ul, etc)
	    return React.cloneElement(React.Children.only(this.props.children), {
	      style: style,
	      transform: svgTransform,
	      className: className,
	
	      onMouseDown: this.onMouseDown,
	      onTouchStart: this.onTouchStart,
	      onMouseUp: this.handleDragEnd,
	      onTouchEnd: this.handleDragEnd
	    });
	  }
	});


/***/ },
/* 2 */
/***/ function(module, exports) {

	module.exports = __WEBPACK_EXTERNAL_MODULE_2__;

/***/ },
/* 3 */
/***/ function(module, exports) {

	/* eslint-disable no-unused-vars */
	'use strict';
	var hasOwnProperty = Object.prototype.hasOwnProperty;
	var propIsEnumerable = Object.prototype.propertyIsEnumerable;
	
	function toObject(val) {
		if (val === null || val === undefined) {
			throw new TypeError('Object.assign cannot be called with null or undefined');
		}
=======
	      // Create the usual event, but make the scroll offset our deltas.
	      var coreEvent = (0, _utilsDomFns.createCoreEvent)(_this);
	      coreEvent.deltaX = x - s.scrollX;
	      coreEvent.deltaY = y - s.scrollY;
	
	      _this.setState({
	        lastX: s.lastX + coreEvent.deltaX,
	        lastY: s.lastY + coreEvent.deltaY
	      });
	
	      _this.props.onDrag(coreEvent);
	    };
>>>>>>> 23e68a36
	
	    this.onMouseDown = function (e) {
	      // HACK: Prevent 'ghost click' which happens 300ms after touchstart if the event isn't cancelled.
	      // We don't cancel the event on touchstart because of #37; we might want to make a scrollable item draggable.
	      // More on ghost clicks: http://ariatemplates.com/blog/2014/05/ghost-clicks-in-mobile-browsers/
	      if (dragEventFor === eventsFor.touch) {
	        return e.preventDefault();
	      }
	
<<<<<<< HEAD
	module.exports = Object.assign || function (target, source) {
		var from;
		var to = toObject(target);
		var symbols;
	
		for (var s = 1; s < arguments.length; s++) {
			from = Object(arguments[s]);
	
			for (var key in from) {
				if (hasOwnProperty.call(from, key)) {
					to[key] = from[key];
				}
			}
	
			if (Object.getOwnPropertySymbols) {
				symbols = Object.getOwnPropertySymbols(from);
				for (var i = 0; i < symbols.length; i++) {
					if (propIsEnumerable.call(from, symbols[i])) {
						to[symbols[i]] = from[symbols[i]];
					}
				}
			}
		}
=======
	      return _this.handleDragStart(e);
	    };
	
	    this.onTouchStart = function (e) {
	      // We're on a touch device now, so change the event handlers
	      dragEventFor = eventsFor.touch;
	
	      return _this.handleDragStart(e);
	    };
	  }
>>>>>>> 23e68a36
	
	  _createClass(DraggableCore, [{
	    key: 'componentWillUnmount',
	    value: function componentWillUnmount() {
	      // Remove any leftover event handlers. Remove both touch and mouse handlers in case
	      // some browser quirk caused a touch event to fire during a mouse move, or vice versa.
	      (0, _utilsDomFns.removeEvent)(document, eventsFor.mouse.move, this.handleDrag);
	      (0, _utilsDomFns.removeEvent)(document, eventsFor.touch.move, this.handleDrag);
	      (0, _utilsDomFns.removeEvent)(document, eventsFor.mouse.stop, this.handleDragStop);
	      (0, _utilsDomFns.removeEvent)(document, eventsFor.touch.stop, this.handleDragStop);
	      if (this.props.enableUserSelectHack) (0, _utilsDomFns.removeUserSelectStyles)();
	    }
	  }, {
	    key: 'render',
	    value: function render() {
	      // Reuse the child provided
	      // This makes it flexible to use whatever element is wanted (div, ul, etc)
	      return _react2['default'].cloneElement(_react2['default'].Children.only(this.props.children), {
	        style: (0, _utilsDomFns.styleHacks)(this.props.children.props.style),
	
	        // Note: mouseMove handler is attached to document so it will still function
	        // when the user drags quickly and leaves the bounds of the element.
	        onMouseDown: this.onMouseDown,
	        onTouchStart: this.onTouchStart,
	        onMouseUp: this.handleDragStop,
	        onTouchEnd: this.handleDragStop
	      });
	    }
	  }], [{
	    key: 'displayName',
	    value: 'DraggableCore',
	    enumerable: true
	  }, {
	    key: 'propTypes',
	    value: {
	      /**
	       * `disabled`, if true, stops the <Draggable> from dragging. All handlers,
	       * with the exception of `onMouseDown`, will not fire.
	       *
	       * Example:
	       *
	       * ```jsx
	       *   let App = React.createClass({
	       *       render: function () {
	       *           return (
	       *               <Draggable disabled={true}>
	       *                   <div>I can't be dragged</div>
	       *               </Draggable>
	       *           );
	       *       }
	       *   });
	       * ```
	       */
	      disabled: _react.PropTypes.bool,
	
	      /**
	       * By default, we add 'user-select:none' attributes to the document body
	       * to prevent ugly text selection during drag. If this is causing problems
	       * for your app, set this to `false`.
	       */
	      enableUserSelectHack: _react.PropTypes.bool,
	
	      /**
	       * `handle` specifies a selector to be used as the handle that initiates drag.
	       *
	       * Example:
	       *
	       * ```jsx
	       *   let App = React.createClass({
	       *       render: function () {
	       *         return (
	       *            <Draggable handle=".handle">
	       *              <div>
	       *                  <div className="handle">Click me to drag</div>
	       *                  <div>This is some other content</div>
	       *              </div>
	       *           </Draggable>
	       *         );
	       *       }
	       *   });
	       * ```
	       */
	      handle: _react.PropTypes.string,
	
	      /**
	       * `cancel` specifies a selector to be used to prevent drag initialization.
	       *
	       * Example:
	       *
	       * ```jsx
	       *   let App = React.createClass({
	       *       render: function () {
	       *           return(
	       *               <Draggable cancel=".cancel">
	       *                   <div>
	       *                     <div className="cancel">You can't drag from here</div>
	       *            <div>Dragging here works fine</div>
	       *                   </div>
	       *               </Draggable>
	       *           );
	       *       }
	       *   });
	       * ```
	       */
	      cancel: _react.PropTypes.string,
	
	      /**
	       * Called when dragging starts.
	       * If this function returns the boolean false, dragging will be canceled.
	       *
	       * Example:
	       *
	       * ```js
	       *  function (event, ui) {}
	       * ```
	       *
	       * `event` is the Event that was triggered.
	       * `ui` is an object:
	       *
	       * ```js
	       *  {
	       *    position: {top: 0, left: 0}
	       *  }
	       * ```
	       */
	      onStart: _react.PropTypes.func,
	
	      /**
	       * Called while dragging.
	       * If this function returns the boolean false, dragging will be canceled.
	       *
	       * Example:
	       *
	       * ```js
	       *  function (event, ui) {}
	       * ```
	       *
	       * `event` is the Event that was triggered.
	       * `ui` is an object:
	       *
	       * ```js
	       *  {
	       *    position: {top: 0, left: 0}
	       *  }
	       * ```
	       */
	      onDrag: _react.PropTypes.func,
	
	      /**
	       * Called when dragging stops.
	       *
	       * Example:
	       *
	       * ```js
	       *  function (event, ui) {}
	       * ```
	       *
	       * `event` is the Event that was triggered.
	       * `ui` is an object:
	       *
	       * ```js
	       *  {
	       *    position: {top: 0, left: 0}
	       *  }
	       * ```
	       */
	      onStop: _react.PropTypes.func,
	
	      /**
	       * A workaround option which can be passed if onMouseDown needs to be accessed,
	       * since it'll always be blocked (due to that there's internal use of onMouseDown)
	       */
	      onMouseDown: _react.PropTypes.func,
	
	      /**
	       * These properties should be defined on the child, not here.
	       */
	      className: _utilsShims.dontSetMe,
	      style: _utilsShims.dontSetMe,
	      transform: _utilsShims.dontSetMe
	    },
	    enumerable: true
	  }, {
	    key: 'defaultProps',
	    value: {
	      cancel: null,
	      disabled: false,
	      enableUserSelectHack: true,
	      handle: null,
	      transform: null,
	      onStart: function onStart() {},
	      onDrag: function onDrag() {},
	      onStop: function onStop() {},
	      onMouseDown: function onMouseDown() {}
	    },
	    enumerable: true
	  }]);
	
	  return DraggableCore;
	})(_react2['default'].Component);
	
	exports['default'] = DraggableCore;
	module.exports = exports['default'];

	// When the user scrolls, adjust internal state so the draggable moves along the page properly.
	// This only fires when a drag is active.

	// On mousedown, consider the drag started.

	// Same as onMouseDown (start drag), but now consider this a touch device.

/***/ },
/* 11 */
/***/ function(module, exports, __webpack_require__) {

<<<<<<< HEAD
	var __WEBPACK_AMD_DEFINE_RESULT__;/*!
	  Copyright (c) 2015 Jed Watson.
	  Licensed under the MIT License (MIT), see
	  http://jedwatson.github.io/classnames
	*/
	
	(function () {
		'use strict';
	
		function classNames () {
	
			var classes = '';
	
			for (var i = 0; i < arguments.length; i++) {
				var arg = arguments[i];
				if (!arg) continue;
	
				var argType = typeof arg;
	
				if ('string' === argType || 'number' === argType) {
					classes += ' ' + arg;
	
				} else if (Array.isArray(arg)) {
					classes += ' ' + classNames.apply(null, arg);
	
				} else if ('object' === argType) {
					for (var key in arg) {
						if (arg.hasOwnProperty(key) && arg[key]) {
							classes += ' ' + key;
						}
					}
				}
			}
	
			return classes.substr(1);
		}
	
		if (typeof module !== 'undefined' && module.exports) {
			module.exports = classNames;
		} else if (true){
			// AMD. Register as an anonymous module.
			!(__WEBPACK_AMD_DEFINE_RESULT__ = function () {
				return classNames;
			}.call(exports, __webpack_require__, exports, module), __WEBPACK_AMD_DEFINE_RESULT__ !== undefined && (module.exports = __WEBPACK_AMD_DEFINE_RESULT__));
		} else {
			window.classNames = classNames;
		}
	
	}());


/***/ },
/* 5 */
/***/ function(module, exports) {

	module.exports = function() {
	  if (typeof window === 'undefined') return '';
	  // Thanks David Walsh
	  var styles = window.getComputedStyle(document.documentElement, ''),
	  pre = (Array.prototype.slice
	        .call(styles)
	        .join('')
	        .match(/-(moz|webkit|ms)-/) || (styles.OLink === '' && ['', 'o'])
	      )[1];
	  // 'ms' is not titlecased
	  if(pre === undefined || pre === null) return '';
	  if (pre === 'ms') return pre;
	  return pre.slice(0, 1).toUpperCase() + pre.slice(1);
	};

=======
	"use strict";
	
	Object.defineProperty(exports, "__esModule", {
	  value: true
	});
	exports["default"] = log;
	
	function log() {
	  if ((undefined)) console.log.apply(console, arguments);
	}
	
	module.exports = exports["default"];
>>>>>>> 23e68a36

/***/ }
/******/ ])
});
;
//# sourceMappingURL=react-draggable.js.map<|MERGE_RESOLUTION|>--- conflicted
+++ resolved
@@ -65,13 +65,6 @@
 
 	'use strict';
 	
-<<<<<<< HEAD
-	var React = __webpack_require__(2);
-	var emptyFunction = function(){};
-	var assign = __webpack_require__(3);
-	var classNames = __webpack_require__(4);
-	var browserPrefix = __webpack_require__(5)();
-=======
 	Object.defineProperty(exports, '__esModule', {
 	  value: true
 	});
@@ -119,7 +112,6 @@
 	var _utilsLog = __webpack_require__(11);
 	
 	var _utilsLog2 = _interopRequireDefault(_utilsLog);
->>>>>>> 23e68a36
 	
 	//
 	// Define <Draggable>
@@ -128,20 +120,10 @@
 	var Draggable = (function (_DraggableCore) {
 	  _inherits(Draggable, _DraggableCore);
 	
-<<<<<<< HEAD
-	function canDragX(draggable) {
-	  return draggable.props.axis === 'both' || draggable.props.axis === 'x';
-	}
-	
-	function canDragY(draggable) {
-	  return draggable.props.axis === 'both' || draggable.props.axis === 'y';
-	}
-=======
 	  function Draggable() {
 	    var _this = this;
 	
 	    _classCallCheck(this, Draggable);
->>>>>>> 23e68a36
 	
 	    _get(Object.getPrototypeOf(Draggable.prototype), 'constructor', this).apply(this, arguments);
 	
@@ -225,23 +207,6 @@
 	    };
 	  }
 	
-<<<<<<< HEAD
-	var matchesSelectorFunc = '';
-	function matchesSelector(el, selector) {
-	  if (!matchesSelectorFunc) {
-	    matchesSelectorFunc = findInArray([
-	      'matches',
-	      'webkitMatchesSelector',
-	      'mozMatchesSelector',
-	      'msMatchesSelector',
-	      'oMatchesSelector'
-	    ], function(method){
-	      return isFunction(el[method]);
-	    });
-	  }
-	
-	  return el[matchesSelectorFunc].call(el, selector);
-=======
 	  _createClass(Draggable, [{
 	    key: 'componentDidMount',
 	    value: function componentDidMount() {
@@ -514,7 +479,6 @@
 		}
 	
 		return Object(val);
->>>>>>> 23e68a36
 	}
 	
 	module.exports = Object.assign || function (target, source) {
@@ -551,20 +515,6 @@
 
 	'use strict';
 	
-<<<<<<< HEAD
-	// Default to mouse events
-	var dragEventFor = eventsFor.mouse;
-	
-	/**
-	 * get {clientX, clientY} positions of control
-	 * */
-	function getControlPosition(e) {
-	  var position = (e.targetTouches && e.targetTouches[0]) || e;
-	  return {
-	    clientX: position.clientX,
-	    clientY: position.clientY
-	  };
-=======
 	Object.defineProperty(exports, '__esModule', {
 	  value: true
 	});
@@ -610,7 +560,6 @@
 	  }
 	
 	  return el[matchesSelectorFunc].call(el, selector);
->>>>>>> 23e68a36
 	}
 	
 	function addEvent(el, event, handler) {
@@ -896,39 +845,14 @@
 	  return [x, y];
 	}
 	
-<<<<<<< HEAD
-	// Useful for preventing blue highlights all over everything when dragging.
-	var userSelectStyle = ';user-select: none;';
-	if (browserPrefix) {
-	  userSelectStyle += '-' + browserPrefix.toLowerCase() + '-user-select: none;';
-	}
-	
-	function addUserSelectStyles(draggable) {
-	  if (!draggable.props.enableUserSelectHack) return;
-	  var style = document.body.getAttribute('style') || '';
-	  document.body.setAttribute('style', style + userSelectStyle);
-=======
 	function canDragX(draggable) {
 	  return draggable.props.axis === 'both' || draggable.props.axis === 'x';
->>>>>>> 23e68a36
 	}
 	
 	function canDragY(draggable) {
 	  return draggable.props.axis === 'both' || draggable.props.axis === 'y';
 	}
 	
-<<<<<<< HEAD
-	function createCSSTransform(style) {
-	  // Replace unitless items with px
-	  var x = style.x + 'px';
-	  var y = style.y + 'px';
-	  var out = {transform: 'translate(' + x + ',' + y + ')'};
-	  // Add single prefixed property as well
-	  if (browserPrefix) {
-	    out[browserPrefix + 'Transform'] = out.transform;
-	  }
-	  return out;
-=======
 	// Get {clientX, clientY} positions from event.
 	
 	function getControlPosition(e) {
@@ -937,7 +861,6 @@
 	    clientX: position.clientX,
 	    clientY: position.clientY
 	  };
->>>>>>> 23e68a36
 	}
 
 /***/ },
@@ -946,15 +869,9 @@
 
 	'use strict';
 	
-<<<<<<< HEAD
-	function createSVGTransform(args) {
-	  return 'translate(' + args.x + ',' + args.y + ')';
-	}
-=======
 	Object.defineProperty(exports, '__esModule', {
 	  value: true
 	});
->>>>>>> 23e68a36
 	
 	var _createClass = (function () { function defineProperties(target, props) { for (var i = 0; i < props.length; i++) { var descriptor = props[i]; descriptor.enumerable = descriptor.enumerable || false; descriptor.configurable = true; if ('value' in descriptor) descriptor.writable = true; Object.defineProperty(target, descriptor.key, descriptor); } } return function (Constructor, protoProps, staticProps) { if (protoProps) defineProperties(Constructor.prototype, protoProps); if (staticProps) defineProperties(Constructor, staticProps); return Constructor; }; })();
 	
@@ -966,64 +883,17 @@
 	
 	function _inherits(subClass, superClass) { if (typeof superClass !== 'function' && superClass !== null) { throw new TypeError('Super expression must either be null or a function, not ' + typeof superClass); } subClass.prototype = Object.create(superClass && superClass.prototype, { constructor: { value: subClass, enumerable: false, writable: true, configurable: true } }); if (superClass) Object.setPrototypeOf ? Object.setPrototypeOf(subClass, superClass) : subClass.__proto__ = superClass; }
 	
-<<<<<<< HEAD
-	  componentDidMount: function() {
-	    // Check to see if the element passed is an instanceof SVGElement
-	    if( React.findDOMNode(this) instanceof SVGElement) {
-	        this.setState({ isElementSVG: true });
-	    }
-	  },
-	
-	  componentWillUnmount: function() {
-	    // Remove any leftover event handlers
-	    removeEvent(document, dragEventFor.move, this.handleDrag);
-	    removeEvent(document, dragEventFor.end, this.handleDragEnd);
-	    removeUserSelectStyles(this);
-	  },
-=======
 	var _react = __webpack_require__(2);
->>>>>>> 23e68a36
 	
 	var _react2 = _interopRequireDefault(_react);
 	
-<<<<<<< HEAD
-	  getInitialState: function (props) {
-	    // Handle call from CWRP
-	    var currentState = this.state;
-	    props = props || this.props;
-	    return {
-	      // Whether or not we are currently dragging.
-	      dragging: false,
-=======
 	var _utilsDomFns = __webpack_require__(6);
->>>>>>> 23e68a36
 	
 	var _utilsPositionFns = __webpack_require__(9);
 	
-<<<<<<< HEAD
-	      // Current transform x and y.
-	      clientX: props.start.x, clientY: props.start.y,
-	
-	      // Determines if the element is an svg or not. Default to false.
-	      isElementSVG: currentState && currentState.isElementSVG !== undefined ?
-	        currentState.isElementSVG :
-	        false
-	    };
-	  },
-	
-	  handleDragStart: function (e) {
-	    // Set touch identifier in component state if this is a touch event
-	    if(e.targetTouches){
-	      this.setState({touchIdentifier: e.targetTouches[0].identifier});
-	    }
-	
-	    // Make it possible to attach event handlers on top of this one
-	    this.props.onMouseDown(e);
-=======
 	var _utilsShims = __webpack_require__(7);
 	
 	var _utilsLog = __webpack_require__(11);
->>>>>>> 23e68a36
 	
 	var _utilsLog2 = _interopRequireDefault(_utilsLog);
 	
@@ -1051,51 +921,21 @@
 	// work well with libraries that require more control over the element.
 	//
 	
-<<<<<<< HEAD
-	    // Initiate dragging. Set the current x and y as offsets
-	    // so we know how much we've moved during the drag. This allows us
-	    // to drag elements around even if they have been moved, without issue.
-	    this.setState({
-	      dragging: true,
-	      offsetX: dragPoint.clientX - this.state.clientX,
-	      offsetY: dragPoint.clientY - this.state.clientY,
-	      scrollX: document.body.scrollLeft,
-	      scrollY: document.body.scrollTop
-	    });
-=======
 	var DraggableCore = (function (_React$Component) {
 	  _inherits(DraggableCore, _React$Component);
->>>>>>> 23e68a36
 	
 	  function DraggableCore() {
 	    var _this = this;
 	
-<<<<<<< HEAD
-	    // Add event handlers
-	    addEvent(document, 'scroll', this.handleScroll);
-	    addEvent(document, dragEventFor.move, this.handleDrag);
-	    addEvent(document, dragEventFor.end, this.handleDragEnd);
-	  },
-=======
 	    _classCallCheck(this, DraggableCore);
->>>>>>> 23e68a36
 	
 	    _get(Object.getPrototypeOf(DraggableCore.prototype), 'constructor', this).apply(this, arguments);
 	
-<<<<<<< HEAD
-	    // Short circuit if this is not the correct touch event
-	    if(e.changedTouches && (e.changedTouches[0].identifier != this.state.touchIdentifier)){
-	     return;
-	    }
-	
-	    removeUserSelectStyles(this);
-=======
 	    this.state = {
 	      dragging: false,
 	      // Used while dragging to determine deltas.
 	      lastX: null, lastY: null
 	    };
->>>>>>> 23e68a36
 	
 	    this.handleDragStart = function (e) {
 	      // Make it possible to attach event handlers on top of this one.
@@ -1160,46 +1000,13 @@
 	      // Return if this is a touch event, but not the correct one for this element
 	      if (e.targetTouches && e.targetTouches[0].identifier !== _this.state.touchIdentifier) return;
 	
-<<<<<<< HEAD
-	    // Remove event handlers
-	    removeEvent(document, 'scroll', this.handleScroll);
-	    removeEvent(document, dragEventFor.move, this.handleDrag);
-	    removeEvent(document, dragEventFor.end, this.handleDragEnd);
-	  },
-	
-	  handleDrag: function (e) {
-	    // Return if this is a touch event, but not the correct one for this element
-	    if(e.targetTouches && (e.targetTouches[0].identifier != this.state.touchIdentifier)){
-	      return;
-	    }
-	    var dragPoint = getControlPosition(e);
-=======
 	      var _getControlPosition2 = (0, _utilsPositionFns.getControlPosition)(e);
 	
 	      var clientX = _getControlPosition2.clientX;
 	      var clientY = _getControlPosition2.clientY;
->>>>>>> 23e68a36
 	
 	      var coreEvent = (0, _utilsDomFns.createCoreEvent)(_this, clientX, clientY);
 	
-<<<<<<< HEAD
-	    // Snap to grid if prop has been provided
-	    if (Array.isArray(this.props.grid)) {
-	      var coords = snapToGrid(this.props.grid, clientX, clientY);
-	      clientX = coords[0];
-	      clientY = coords[1];
-	    }
-	
-	    if (this.props.bounds) {
-	      var pos = getBoundPosition(this, clientX, clientY);
-	      clientX = pos[0];
-	      clientY = pos[1];
-	    }
-	
-	    // Call event handler. If it returns explicit false, cancel.
-	    var shouldUpdate = this.props.onDrag(e, createUIEvent(this));
-	    if (shouldUpdate === false) return this.handleDragEnd({});
-=======
 	      (0, _utilsLog2['default'])('DraggableCore: handleDrag: %j', coreEvent.position);
 	
 	      // Call event handler. If it returns explicit false, trigger end.
@@ -1214,96 +1021,25 @@
 	        lastY: clientY
 	      });
 	    };
->>>>>>> 23e68a36
 	
 	    this.handleDragStop = function (e) {
 	      if (!_this.state.dragging) return;
 	
-<<<<<<< HEAD
-	  handleScroll: function(e) {
-	    var s = this.state, x = document.body.scrollLeft, y = document.body.scrollTop;
-	    var offsetX = x - s.scrollX, offsetY = y - s.scrollY;
-	    this.setState({
-	      scrollX: x,
-	      scrollY: y,
-	      clientX: s.clientX + offsetX,
-	      clientY: s.clientY + offsetY,
-	      offsetX: s.offsetX - offsetX,
-	      offsetY: s.offsetY - offsetY
-	    });
-	  },
-	
-	  onMouseDown: function(ev) {
-	    // Prevent 'ghost click' which happens 300ms after touchstart if the event isn't cancelled.
-	    // We don't cancel the event on touchstart because of #37; we might want to make a scrollable item draggable.
-	    // More on ghost clicks: http://ariatemplates.com/blog/2014/05/ghost-clicks-in-mobile-browsers/
-	    if (dragEventFor === eventsFor.touch) {
-	      return ev.preventDefault();
-	    }
-=======
 	      // Short circuit if this is not the correct touch event. `changedTouches` contains all
 	      // touch points that have been removed from the surface.
 	      if (e.changedTouches && e.changedTouches[0].identifier !== _this.state.touchIdentifier) return;
->>>>>>> 23e68a36
 	
 	      // Remove user-select hack
 	      if (_this.props.enableUserSelectHack) (0, _utilsDomFns.removeUserSelectStyles)();
 	
-<<<<<<< HEAD
-	  onTouchStart: function(ev) {
-	    // We're on a touch device now, so change the event handlers
-	    dragEventFor = eventsFor.touch;
-=======
 	      var _getControlPosition3 = (0, _utilsPositionFns.getControlPosition)(e);
->>>>>>> 23e68a36
 	
 	      var clientX = _getControlPosition3.clientX;
 	      var clientY = _getControlPosition3.clientY;
 	
 	      var coreEvent = (0, _utilsDomFns.createCoreEvent)(_this, clientX, clientY);
 	
-<<<<<<< HEAD
-	  render: function () {
-	    // Create style object. We extend from existing styles so we don't
-	    // remove anything already set (like background, color, etc).
-	    var childStyle = this.props.children.props.style || {};
-	
-	    // Add a CSS transform to move the element around. This allows us to move the element around
-	    // without worrying about whether or not it is relatively or absolutely positioned.
-	    // If the item you are dragging already has a transform set, wrap it in a <span> so <Draggable>
-	    // has a clean slate.
-	    var transform = this.state.isElementSVG ? null :
-	      createCSSTransform({
-	          // Set left if horizontal drag is enabled
-	          x: canDragX(this) ?
-	            this.state.clientX :
-	            this.props.start.x,
-	
-	          // Set top if vertical drag is enabled
-	          y: canDragY(this) ?
-	            this.state.clientY :
-	            this.props.start.y
-	        });
-	
-	
-	    // This is primarily for IE as it ignores the CSS transform applied above
-	    // and only respects the real transform attribute.
-	    var svgTransform = !this.state.isElementSVG ? null :
-	        createSVGTransform({
-	          // Set left if horizontal drag is enabled
-	          x: canDragX(this) ?
-	            this.state.clientX :
-	            this.props.start.x,
-	
-	          // Set top if vertical drag is enabled
-	          y: canDragY(this) ?
-	            this.state.clientY :
-	            this.props.start.y
-	        });
-	
-=======
 	      (0, _utilsLog2['default'])('DraggableCore: handleDragStop: %j', coreEvent.position);
->>>>>>> 23e68a36
 	
 	      // Reset the el.
 	      _this.setState({
@@ -1327,43 +1063,6 @@
 	          x = document.body.scrollLeft,
 	          y = document.body.scrollTop;
 	
-<<<<<<< HEAD
-	    // Reuse the child provided
-	    // This makes it flexible to use whatever element is wanted (div, ul, etc)
-	    return React.cloneElement(React.Children.only(this.props.children), {
-	      style: style,
-	      transform: svgTransform,
-	      className: className,
-	
-	      onMouseDown: this.onMouseDown,
-	      onTouchStart: this.onTouchStart,
-	      onMouseUp: this.handleDragEnd,
-	      onTouchEnd: this.handleDragEnd
-	    });
-	  }
-	});
-
-
-/***/ },
-/* 2 */
-/***/ function(module, exports) {
-
-	module.exports = __WEBPACK_EXTERNAL_MODULE_2__;
-
-/***/ },
-/* 3 */
-/***/ function(module, exports) {
-
-	/* eslint-disable no-unused-vars */
-	'use strict';
-	var hasOwnProperty = Object.prototype.hasOwnProperty;
-	var propIsEnumerable = Object.prototype.propertyIsEnumerable;
-	
-	function toObject(val) {
-		if (val === null || val === undefined) {
-			throw new TypeError('Object.assign cannot be called with null or undefined');
-		}
-=======
 	      // Create the usual event, but make the scroll offset our deltas.
 	      var coreEvent = (0, _utilsDomFns.createCoreEvent)(_this);
 	      coreEvent.deltaX = x - s.scrollX;
@@ -1376,7 +1075,6 @@
 	
 	      _this.props.onDrag(coreEvent);
 	    };
->>>>>>> 23e68a36
 	
 	    this.onMouseDown = function (e) {
 	      // HACK: Prevent 'ghost click' which happens 300ms after touchstart if the event isn't cancelled.
@@ -1386,31 +1084,6 @@
 	        return e.preventDefault();
 	      }
 	
-<<<<<<< HEAD
-	module.exports = Object.assign || function (target, source) {
-		var from;
-		var to = toObject(target);
-		var symbols;
-	
-		for (var s = 1; s < arguments.length; s++) {
-			from = Object(arguments[s]);
-	
-			for (var key in from) {
-				if (hasOwnProperty.call(from, key)) {
-					to[key] = from[key];
-				}
-			}
-	
-			if (Object.getOwnPropertySymbols) {
-				symbols = Object.getOwnPropertySymbols(from);
-				for (var i = 0; i < symbols.length; i++) {
-					if (propIsEnumerable.call(from, symbols[i])) {
-						to[symbols[i]] = from[symbols[i]];
-					}
-				}
-			}
-		}
-=======
 	      return _this.handleDragStart(e);
 	    };
 	
@@ -1421,7 +1094,6 @@
 	      return _this.handleDragStart(e);
 	    };
 	  }
->>>>>>> 23e68a36
 	
 	  _createClass(DraggableCore, [{
 	    key: 'componentWillUnmount',
@@ -1637,78 +1309,6 @@
 /* 11 */
 /***/ function(module, exports, __webpack_require__) {
 
-<<<<<<< HEAD
-	var __WEBPACK_AMD_DEFINE_RESULT__;/*!
-	  Copyright (c) 2015 Jed Watson.
-	  Licensed under the MIT License (MIT), see
-	  http://jedwatson.github.io/classnames
-	*/
-	
-	(function () {
-		'use strict';
-	
-		function classNames () {
-	
-			var classes = '';
-	
-			for (var i = 0; i < arguments.length; i++) {
-				var arg = arguments[i];
-				if (!arg) continue;
-	
-				var argType = typeof arg;
-	
-				if ('string' === argType || 'number' === argType) {
-					classes += ' ' + arg;
-	
-				} else if (Array.isArray(arg)) {
-					classes += ' ' + classNames.apply(null, arg);
-	
-				} else if ('object' === argType) {
-					for (var key in arg) {
-						if (arg.hasOwnProperty(key) && arg[key]) {
-							classes += ' ' + key;
-						}
-					}
-				}
-			}
-	
-			return classes.substr(1);
-		}
-	
-		if (typeof module !== 'undefined' && module.exports) {
-			module.exports = classNames;
-		} else if (true){
-			// AMD. Register as an anonymous module.
-			!(__WEBPACK_AMD_DEFINE_RESULT__ = function () {
-				return classNames;
-			}.call(exports, __webpack_require__, exports, module), __WEBPACK_AMD_DEFINE_RESULT__ !== undefined && (module.exports = __WEBPACK_AMD_DEFINE_RESULT__));
-		} else {
-			window.classNames = classNames;
-		}
-	
-	}());
-
-
-/***/ },
-/* 5 */
-/***/ function(module, exports) {
-
-	module.exports = function() {
-	  if (typeof window === 'undefined') return '';
-	  // Thanks David Walsh
-	  var styles = window.getComputedStyle(document.documentElement, ''),
-	  pre = (Array.prototype.slice
-	        .call(styles)
-	        .join('')
-	        .match(/-(moz|webkit|ms)-/) || (styles.OLink === '' && ['', 'o'])
-	      )[1];
-	  // 'ms' is not titlecased
-	  if(pre === undefined || pre === null) return '';
-	  if (pre === 'ms') return pre;
-	  return pre.slice(0, 1).toUpperCase() + pre.slice(1);
-	};
-
-=======
 	"use strict";
 	
 	Object.defineProperty(exports, "__esModule", {
@@ -1721,7 +1321,6 @@
 	}
 	
 	module.exports = exports["default"];
->>>>>>> 23e68a36
 
 /***/ }
 /******/ ])
