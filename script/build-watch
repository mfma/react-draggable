#!/bin/bash -e

function finish {
  echo -e "\nExiting..."
  kill $WEBPACK_PID
  kill $SERVER_PID
}

<<<<<<< HEAD
BIN = ../node_modules/.bin


$BIN/webpack --watch --devtool inline-source-map &
=======
DRAGGABLE_DEBUG=true webpack --watch --devtool inline-source-map &
>>>>>>> 23e68a36
WEBPACK_PID=$!

# # Run a static server and run the example in it.
$BIN/static-server . &
SERVER_PID=$!

# Open browser
node -e "\
  var open = require('open'); open('http://localhost:9080/example'); \
"

# Kill webpack on exit.
trap finish EXIT

wait<|MERGE_RESOLUTION|>--- conflicted
+++ resolved
@@ -6,14 +6,7 @@
   kill $SERVER_PID
 }
 
-<<<<<<< HEAD
-BIN = ../node_modules/.bin
-
-
-$BIN/webpack --watch --devtool inline-source-map &
-=======
 DRAGGABLE_DEBUG=true webpack --watch --devtool inline-source-map &
->>>>>>> 23e68a36
 WEBPACK_PID=$!
 
 # # Run a static server and run the example in it.
